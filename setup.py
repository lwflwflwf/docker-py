#!/usr/bin/env python
import os
import sys
from setuptools import setup

ROOT_DIR = os.path.dirname(__file__)
SOURCE_DIR = os.path.join(ROOT_DIR)

requirements = [
    'requests >= 2.5.2',
    'six >= 1.3.0',
]

if sys.version_info[0] < 3:
    requirements.append('websocket-client >= 0.11.0')

exec(open('docker/version.py').read())

with open('./test-requirements.txt') as test_reqs_txt:
    test_requirements = [line for line in test_reqs_txt]


setup(
    name="docker-py",
    version=version,
    description="Python client for Docker.",
<<<<<<< HEAD
    packages=['docker', 'docker.auth', 'docker.unixconn', 'docker.utils', 'docker.utils.ports',
=======
    url='https://github.com/docker/docker-py/',
    packages=['docker', 'docker.auth', 'docker.unixconn', 'docker.utils',
>>>>>>> f588831a
              'docker.ssladapter'],
    install_requires=requirements,
    tests_require=test_requirements,
    zip_safe=False,
    test_suite='tests',
    classifiers=[
        'Development Status :: 4 - Beta',
        'Environment :: Other Environment',
        'Intended Audience :: Developers',
        'Operating System :: OS Independent',
        'Programming Language :: Python',
        'Programming Language :: Python :: 2.6',
        'Programming Language :: Python :: 2.7',
        'Programming Language :: Python :: 3.2',
        'Programming Language :: Python :: 3.3',
        'Programming Language :: Python :: 3.4',
        'Topic :: Utilities',
        'License :: OSI Approved :: Apache Software License',
    ],
)<|MERGE_RESOLUTION|>--- conflicted
+++ resolved
@@ -24,13 +24,11 @@
     name="docker-py",
     version=version,
     description="Python client for Docker.",
-<<<<<<< HEAD
-    packages=['docker', 'docker.auth', 'docker.unixconn', 'docker.utils', 'docker.utils.ports',
-=======
     url='https://github.com/docker/docker-py/',
-    packages=['docker', 'docker.auth', 'docker.unixconn', 'docker.utils',
->>>>>>> f588831a
-              'docker.ssladapter'],
+    packages=[
+        'docker', 'docker.auth', 'docker.unixconn', 'docker.utils',
+        'docker.utils.ports', 'docker.ssladapter'
+    ],
     install_requires=requirements,
     tests_require=test_requirements,
     zip_safe=False,
