--- conflicted
+++ resolved
@@ -30,6 +30,7 @@
 
 DEFAULT_TIMEOUT_SECONDS = 60
 
+
 class APIError(requests.exceptions.HTTPError):
     def __init__(self, message, response, explanation=None):
         super(APIError, self).__init__(message, response)
@@ -63,13 +64,8 @@
 
 
 class Client(requests.Session):
-<<<<<<< HEAD
-    def __init__(self, base_url="unix://var/run/docker.sock", version="1.6"):
-=======
-
-    def __init__(self, base_url="unix://var/run/docker.sock", version="1.4",
+    def __init__(self, base_url="unix://var/run/docker.sock", version="1.6",
                  timeout=DEFAULT_TIMEOUT_SECONDS):
->>>>>>> 6b3afdce
         super(Client, self).__init__()
         if base_url.startswith('unix:///'):
             base_url = base_url.replace('unix:/', 'unix:')
@@ -181,29 +177,12 @@
         kwargs['headers']['Content-Type'] = 'application/json'
         return self._post(url, data=json.dumps(data2), **kwargs)
 
-<<<<<<< HEAD
     def _attach_params(self, override=None):
         return override or {
             'stdout': 1,
             'stderr': 1,
             'stream': 1
         }
-=======
-    def attach_socket(self, container, params=None, ws=False):
-        if ws:
-            return self._attach_websocket(container, params)
-
-        if isinstance(container, dict):
-            container = container.get('Id')
-        u = self._url("/containers/{0}/attach".format(container))
-        res = self._post(u, params=self._attach_params(params),
-                        stream=True)
-        self._raise_for_status(res)
-        # hijack the underlying socket from requests, icky
-        # but for some reason requests.iter_contents and ilk
-        # eventually block
-        return res.raw._fp.fp._sock
->>>>>>> 6b3afdce
 
     def _attach_websocket(self, container, params=None):
         if six.PY3:
@@ -284,13 +263,11 @@
         }
         if context is not None:
             headers = {'Content-Type': 'application/tar'}
-<<<<<<< HEAD
-        response = self.post(
-            u, context, params=params, headers=headers, stream=stream)
-=======
-        res = self._result(self._post(u, data=context, params=params,
-                                     headers=headers, stream=True))
->>>>>>> 6b3afdce
+
+        response = self._post(
+            u, data=context, params=params, headers=headers, stream=stream
+        )
+
         if context is not None:
             context.close()
         if stream:
@@ -313,7 +290,8 @@
             'author': author
         }
         u = self._url("/commit")
-        return self._result(self._post_json(u, data=conf, params=params), json=True)
+        return self._result(self._post_json(u, data=conf, params=params),
+                            json=True)
 
     def containers(self, quiet=False, all=False, trunc=True, latest=False,
                    since=None, before=None, limit=-1):
@@ -324,13 +302,9 @@
             'since': since,
             'before': before
         }
-<<<<<<< HEAD
         u = self._url("/containers/json")
-        res = self._result(self.get(u, params=params), True)
-=======
-        u = self._url("/containers/ps")
         res = self._result(self._get(u, params=params), True)
->>>>>>> 6b3afdce
+
         if quiet:
             return [{'Id': x['Id']} for x in res]
         return res
@@ -391,7 +365,7 @@
         if isinstance(container, dict):
             container = container.get('Id')
         res = self._get(self._url("/containers/{0}/export".format(container)),
-                       stream=True)
+                        stream=True)
         self._raise_for_status(res)
         return res.raw
 
@@ -451,25 +425,25 @@
     def inspect_container(self, container):
         if isinstance(container, dict):
             container = container.get('Id')
-        return self._result(self._get(self._url("/containers/{0}/json".format(container))),
-                            True)
+        return self._result(
+            self._get(self._url("/containers/{0}/json".format(container))),
+            True)
 
     def inspect_image(self, image_id):
-        return self._result(self._get(self._url("/images/{0}/json".format(image_id))),
-                            True)
+        return self._result(
+            self._get(self._url("/images/{0}/json".format(image_id))),
+            True
+        )
 
     def kill(self, container, signal=None):
         if isinstance(container, dict):
             container = container.get('Id')
         url = self._url("/containers/{0}/kill".format(container))
-<<<<<<< HEAD
         params = {}
         if signal is not None:
             params['signal'] = signal
-        res = self.post(url, None, params=params)
-=======
-        res = self._post(url)
->>>>>>> 6b3afdce
+        res = self._post(url, params=params)
+
         self._raise_for_status(res)
 
     def login(self, username, password=None, email=None, registry=None):
@@ -500,11 +474,10 @@
             'stderr': 1
         }
         u = self._url("/containers/{0}/attach".format(container))
-<<<<<<< HEAD
         if utils.compare_version('1.6', self._version) < 0:
-            return self._result(self.post(u, None, params=params))
+            return self._result(self._post(u, params=params))
         res = ''
-        response = self._result(self.post(u, None, params=params))
+        response = self._result(self._post(u, params=params))
         walker = 0
         while walker < len(response):
             header = response[walker:walker+8]
@@ -515,9 +488,6 @@
             res += response[walker:walker+length]
             walker += length
         return res
-=======
-        return self._result(self._post(u, params=params))
->>>>>>> 6b3afdce
 
     def port(self, container, private_port):
         if isinstance(container, dict):
@@ -554,17 +524,12 @@
             if authcfg:
                 headers['X-Registry-Auth'] = auth.encode_header(authcfg)
         u = self._url("/images/create")
-<<<<<<< HEAD
-        response = self.post(u, params=params, headers=headers, stream=stream)
+        response = self._post(u, params=params, headers=headers, stream=stream)
 
         if stream:
             return self._stream_helper(response)
         else:
             return self._result(response)
-=======
-        return self._result(self._post(u, params=params,
-            headers=headers, timeout=None))
->>>>>>> 6b3afdce
 
     def push(self, repository, stream=False):
         registry, repo_name = auth.resolve_repository_name(repository)
@@ -578,7 +543,7 @@
             # for this specific registry as we can have an anon push
             if authcfg:
                 headers['X-Registry-Auth'] = auth.encode_header(authcfg)
-<<<<<<< HEAD
+
             if stream:
                 return self._stream_helper(
                     self._post_json(u, None, headers=headers, stream=True))
@@ -590,21 +555,13 @@
                 self._post_json(u, authcfg, stream=True))
         else:
             return self._result(self._post_json(u, authcfg, stream=False))
-=======
-            return self._result(self._post_json(u, headers=headers))
-        return self._result(self._post_json(u, data=authcfg))
->>>>>>> 6b3afdce
 
     def remove_container(self, container, v=False, link=False):
         if isinstance(container, dict):
             container = container.get('Id')
-<<<<<<< HEAD
         params = {'v': v, 'link': link}
-        res = self.delete(self._url("/containers/" + container), params=params)
-=======
-        params = {'v': v}
-        res = self._delete(self._url("/containers/" + container), params=params)
->>>>>>> 6b3afdce
+        res = self._delete(self._url("/containers/" + container),
+                           params=params)
         self._raise_for_status(res)
 
     def remove_image(self, image):
@@ -621,7 +578,7 @@
 
     def search(self, term):
         return self._result(self._get(self._url("/images/search"),
-                                     params={'term': term}),
+                                      params={'term': term}),
                             True)
 
     def start(self, container, binds=None, port_bindings=None, lxc_conf=None,
@@ -665,7 +622,8 @@
             container = container.get('Id')
         params = {'t': timeout}
         url = self._url("/containers/{0}/stop".format(container))
-        res = self._post(url, params=params, timeout=max(timeout, self._timeout))
+        res = self._post(url, params=params,
+                         timeout=max(timeout, self._timeout))
         self._raise_for_status(res)
 
     def tag(self, image, repository, tag=None, force=False):
