# Copyright 2013 dotCloud inc.

#    Licensed under the Apache License, Version 2.0 (the "License");
#    you may not use this file except in compliance with the License.
#    You may obtain a copy of the License at

#        http://www.apache.org/licenses/LICENSE-2.0

#    Unless required by applicable law or agreed to in writing, software
#    distributed under the License is distributed on an "AS IS" BASIS,
#    WITHOUT WARRANTIES OR CONDITIONS OF ANY KIND, either express or implied.
#    See the License for the specific language governing permissions and
#    limitations under the License.

import json
import os
import re
import shlex
import struct
import warnings
from datetime import datetime

import requests
import requests.exceptions
import six

from . import constants
from . import errors
from .auth import auth
from .unixconn import unixconn
from .ssladapter import ssladapter
from .utils import utils, check_resource
from .tls import TLSConfig


if not six.PY3:
    import websocket


class Client(requests.Session):
    def __init__(self, base_url=None, version=None,
                 timeout=constants.DEFAULT_TIMEOUT_SECONDS, tls=False):
        super(Client, self).__init__()

        if tls and not base_url.startswith('https://'):
            raise errors.TLSParameterError(
                'If using TLS, the base_url argument must begin with '
                '"https://".')

        self.base_url = base_url
        self.timeout = timeout

        self._auth_configs = auth.load_config()

        base_url = utils.parse_host(base_url)
        if base_url.startswith('http+unix://'):
            unix_socket_adapter = unixconn.UnixAdapter(base_url, timeout)
            self.mount('http+docker://', unix_socket_adapter)
            self.base_url = 'http+docker://localunixsocket'
        else:
            # Use SSLAdapter for the ability to specify SSL version
            if isinstance(tls, TLSConfig):
                tls.configure_client(self)
            elif tls:
                self.mount('https://', ssladapter.SSLAdapter())
            self.base_url = base_url

        # version detection needs to be after unix adapter mounting
        if version is None:
            self._version = constants.DEFAULT_DOCKER_API_VERSION
        elif isinstance(version, six.string_types):
            if version.lower() == 'auto':
                self._version = self._retrieve_server_version()
            else:
                self._version = version
        else:
            raise errors.DockerException(
                'Version parameter must be a string or None. Found {0}'.format(
                    type(version).__name__
                )
            )

    def _retrieve_server_version(self):
        try:
            return self.version(api_version=False)["ApiVersion"]
        except KeyError:
            raise errors.DockerException(
                'Invalid response from docker daemon: key "ApiVersion"'
                ' is missing.'
            )
        except Exception as e:
            raise errors.DockerException(
                'Error while fetching server API version: {0}'.format(e)
            )

    def _set_request_timeout(self, kwargs):
        """Prepare the kwargs for an HTTP request by inserting the timeout
        parameter, if not already present."""
        kwargs.setdefault('timeout', self.timeout)
        return kwargs

    def _post(self, url, **kwargs):
        return self.post(url, **self._set_request_timeout(kwargs))

    def _get(self, url, **kwargs):
        return self.get(url, **self._set_request_timeout(kwargs))

    def _delete(self, url, **kwargs):
        return self.delete(url, **self._set_request_timeout(kwargs))

    def _url(self, path, versioned_api=True):
        if versioned_api:
            return '{0}/v{1}{2}'.format(self.base_url, self._version, path)
        else:
            return '{0}{1}'.format(self.base_url, path)

    def _raise_for_status(self, response, explanation=None):
        """Raises stored :class:`APIError`, if one occurred."""
        try:
            response.raise_for_status()
        except requests.exceptions.HTTPError as e:
            raise errors.APIError(e, response, explanation=explanation)

    def _result(self, response, json=False, binary=False):
        assert not (json and binary)
        self._raise_for_status(response)

        if json:
            return response.json()
        if binary:
            return response.content
        return response.text

    def _post_json(self, url, data, **kwargs):
        # Go <1.1 can't unserialize null to a string
        # so we do this disgusting thing here.
        data2 = {}
        if data is not None:
            for k, v in six.iteritems(data):
                if v is not None:
                    data2[k] = v

        if 'headers' not in kwargs:
            kwargs['headers'] = {}
        kwargs['headers']['Content-Type'] = 'application/json'
        return self._post(url, data=json.dumps(data2), **kwargs)

    def _attach_params(self, override=None):
        return override or {
            'stdout': 1,
            'stderr': 1,
            'stream': 1
        }

    @check_resource
    def _attach_websocket(self, container, params=None):
        if six.PY3:
            raise NotImplementedError("This method is not currently supported "
                                      "under python 3")
        url = self._url("/containers/{0}/attach/ws".format(container))
        req = requests.Request("POST", url, params=self._attach_params(params))
        full_url = req.prepare().url
        full_url = full_url.replace("http://", "ws://", 1)
        full_url = full_url.replace("https://", "wss://", 1)
        return self._create_websocket_connection(full_url)

    def _create_websocket_connection(self, url):
        return websocket.create_connection(url)

    def _get_raw_response_socket(self, response):
        self._raise_for_status(response)
        if six.PY3:
            sock = response.raw._fp.fp.raw
        else:
            sock = response.raw._fp.fp._sock
        try:
            # Keep a reference to the response to stop it being garbage
            # collected. If the response is garbage collected, it will
            # close TLS sockets.
            sock._response = response
        except AttributeError:
            # UNIX sockets can't have attributes set on them, but that's
            # fine because we won't be doing TLS over them
            pass

        return sock

    def _stream_helper(self, response, decode=False):
        """Generator for data coming from a chunked-encoded HTTP response."""
        if response.raw._fp.chunked:
            reader = response.raw
            while not reader.closed:
                # this read call will block until we get a chunk
                data = reader.read(1)
                if not data:
                    break
                if reader._fp.chunk_left:
                    data += reader.read(reader._fp.chunk_left)
                if decode:
                    if six.PY3:
                        data = data.decode('utf-8')
                    data = json.loads(data)
                yield data
        else:
            # Response isn't chunked, meaning we probably
            # encountered an error immediately
            yield self._result(response)

    def _multiplexed_buffer_helper(self, response):
        """A generator of multiplexed data blocks read from a buffered
        response."""
        buf = self._result(response, binary=True)
        walker = 0
        while True:
            if len(buf[walker:]) < 8:
                break
            _, length = struct.unpack_from('>BxxxL', buf[walker:])
            start = walker + constants.STREAM_HEADER_SIZE_BYTES
            end = start + length
            walker = end
            yield buf[start:end]

    def _multiplexed_response_stream_helper(self, response):
        """A generator of multiplexed data blocks coming from a response
        stream."""

        # Disable timeout on the underlying socket to prevent
        # Read timed out(s) for long running processes
        socket = self._get_raw_response_socket(response)
        if six.PY3:
            socket._sock.settimeout(None)
        else:
            socket.settimeout(None)

        while True:
            header = response.raw.read(constants.STREAM_HEADER_SIZE_BYTES)
            if not header:
                break
            _, length = struct.unpack('>BxxxL', header)
            if not length:
                break
            data = response.raw.read(length)
            if not data:
                break
            yield data

    @property
    def api_version(self):
        return self._version

    @check_resource
    def attach(self, container, stdout=True, stderr=True,
               stream=False, logs=False):
        if isinstance(container, dict):
            container = container.get('Id')
        params = {
            'logs': logs and 1 or 0,
            'stdout': stdout and 1 or 0,
            'stderr': stderr and 1 or 0,
            'stream': stream and 1 or 0,
        }
        u = self._url("/containers/{0}/attach".format(container))
        response = self._post(u, params=params, stream=stream)

        # Stream multi-plexing was only introduced in API v1.6. Anything before
        # that needs old-style streaming.
        if utils.compare_version('1.6', self._version) < 0:
            def stream_result():
                self._raise_for_status(response)
                for line in response.iter_lines(chunk_size=1,
                                                decode_unicode=True):
                    # filter out keep-alive new lines
                    if line:
                        yield line

            return stream_result() if stream else \
                self._result(response, binary=True)

        sep = bytes() if six.PY3 else str()

        if stream:
            return self._multiplexed_response_stream_helper(response)
        else:
            return sep.join(
                [x for x in self._multiplexed_buffer_helper(response)]
            )

    @check_resource
    def attach_socket(self, container, params=None, ws=False):
        if params is None:
            params = {
                'stdout': 1,
                'stderr': 1,
                'stream': 1
            }

        if ws:
            return self._attach_websocket(container, params)

        if isinstance(container, dict):
            container = container.get('Id')

        u = self._url("/containers/{0}/attach".format(container))
        return self._get_raw_response_socket(self.post(
            u, None, params=self._attach_params(params), stream=True))

    def build(self, path=None, tag=None, quiet=False, fileobj=None,
              nocache=False, rm=False, stream=False, timeout=None,
<<<<<<< HEAD
              custom_context=False, encoding=None, pull=True,
              forcerm=False, dockerfile=None, container_limits=None,
              decode=False):
=======
              custom_context=False, encoding=None, pull=False,
              forcerm=False, dockerfile=None, container_limits=None):
>>>>>>> 739d8758
        remote = context = headers = None
        container_limits = container_limits or {}
        if path is None and fileobj is None:
            raise TypeError("Either path or fileobj needs to be provided.")

        for key in container_limits.keys():
            if key not in constants.CONTAINER_LIMITS_KEYS:
                raise errors.DockerException(
                    'Invalid container_limits key {0}'.format(key)
                )

        if custom_context:
            if not fileobj:
                raise TypeError("You must specify fileobj with custom_context")
            context = fileobj
        elif fileobj is not None:
            context = utils.mkbuildcontext(fileobj)
        elif path.startswith(('http://', 'https://',
                              'git://', 'github.com/')):
            remote = path
        elif not os.path.isdir(path):
            raise TypeError("You must specify a directory to build in path")
        else:
            dockerignore = os.path.join(path, '.dockerignore')
            exclude = None
            if os.path.exists(dockerignore):
                with open(dockerignore, 'r') as f:
                    exclude = list(filter(bool, f.read().splitlines()))
                    # These are handled by the docker daemon and should not be
                    # excluded on the client
                    if 'Dockerfile' in exclude:
                        exclude.remove('Dockerfile')
                    if '.dockerignore' in exclude:
                        exclude.remove(".dockerignore")
            context = utils.tar(path, exclude=exclude)

        if utils.compare_version('1.8', self._version) >= 0:
            stream = True

        if dockerfile and utils.compare_version('1.17', self._version) < 0:
            raise errors.InvalidVersion(
                'dockerfile was only introduced in API version 1.17'
            )

        # Docker server 1.6 only supports values 1 and 0 for pull
        # parameter. This was later fixed to support a wider range of
        # values, including true / false.
        # See also https://github.com/docker/docker/issues/13631
        pull = 1 if pull else 0

        u = self._url('/build')
        params = {
            't': tag,
            'remote': remote,
            'q': quiet,
            'nocache': nocache,
            'rm': rm,
            'forcerm': forcerm,
            'pull': pull,
            'dockerfile': dockerfile,
        }
        params.update(container_limits)

        if context is not None:
            headers = {'Content-Type': 'application/tar'}
            if encoding:
                headers['Content-Encoding'] = encoding

        if utils.compare_version('1.9', self._version) >= 0:
            # If we don't have any auth data so far, try reloading the config
            # file one more time in case anything showed up in there.
            if not self._auth_configs:
                self._auth_configs = auth.load_config()

            # Send the full auth configuration (if any exists), since the build
            # could use any (or all) of the registries.
            if self._auth_configs:
                if headers is None:
                    headers = {}
                headers['X-Registry-Config'] = auth.encode_full_header(
                    self._auth_configs
                )

        response = self._post(
            u,
            data=context,
            params=params,
            headers=headers,
            stream=stream,
            timeout=timeout,
        )

        if context is not None and not custom_context:
            context.close()

        if stream:
            return self._stream_helper(response, decode=decode)
        else:
            output = self._result(response)
            srch = r'Successfully built ([0-9a-f]+)'
            match = re.search(srch, output)
            if not match:
                return None, output
            return match.group(1), output

    @check_resource
    def commit(self, container, repository=None, tag=None, message=None,
               author=None, conf=None):
        if isinstance(container, dict):
            container = container.get('Id')
        params = {
            'container': container,
            'repo': repository,
            'tag': tag,
            'comment': message,
            'author': author
        }
        u = self._url("/commit")
        return self._result(self._post_json(u, data=conf, params=params),
                            json=True)

    def containers(self, quiet=False, all=False, trunc=False, latest=False,
                   since=None, before=None, limit=-1, size=False,
                   filters=None):
        params = {
            'limit': 1 if latest else limit,
            'all': 1 if all else 0,
            'size': 1 if size else 0,
            'trunc_cmd': 1 if trunc else 0,
            'since': since,
            'before': before
        }
        if filters:
            params['filters'] = utils.convert_filters(filters)
        u = self._url("/containers/json")
        res = self._result(self._get(u, params=params), True)

        if quiet:
            return [{'Id': x['Id']} for x in res]
        if trunc:
            for x in res:
                x['Id'] = x['Id'][:12]
        return res

    @check_resource
    def copy(self, container, resource):
        if isinstance(container, dict):
            container = container.get('Id')
        res = self._post_json(
            self._url("/containers/{0}/copy".format(container)),
            data={"Resource": resource},
            stream=True
        )
        self._raise_for_status(res)
        return res.raw

    def create_container(self, image, command=None, hostname=None, user=None,
                         detach=False, stdin_open=False, tty=False,
                         mem_limit=0, ports=None, environment=None, dns=None,
                         volumes=None, volumes_from=None,
                         network_disabled=False, name=None, entrypoint=None,
                         cpu_shares=None, working_dir=None, domainname=None,
                         memswap_limit=0, cpuset=None, host_config=None,
                         mac_address=None, labels=None, volume_driver=None):

        if isinstance(volumes, six.string_types):
            volumes = [volumes, ]

        if host_config and utils.compare_version('1.15', self._version) < 0:
            raise errors.InvalidVersion(
                'host_config is not supported in API < 1.15'
            )

        config = utils.create_container_config(
            self._version, image, command, hostname, user, detach, stdin_open,
            tty, mem_limit, ports, environment, dns, volumes, volumes_from,
            network_disabled, entrypoint, cpu_shares, working_dir, domainname,
            memswap_limit, cpuset, host_config, mac_address, labels,
            volume_driver
        )
        return self.create_container_from_config(config, name)

    def create_container_from_config(self, config, name=None):
        u = self._url("/containers/create")
        params = {
            'name': name
        }
        res = self._post_json(u, data=config, params=params)
        return self._result(res, True)

    @check_resource
    def diff(self, container):
        if isinstance(container, dict):
            container = container.get('Id')
        return self._result(self._get(self._url("/containers/{0}/changes".
                            format(container))), True)

    def events(self, since=None, until=None, filters=None, decode=None):
        if isinstance(since, datetime):
            since = utils.datetime_to_timestamp(since)

        if isinstance(until, datetime):
            until = utils.datetime_to_timestamp(until)

        if filters:
            filters = utils.convert_filters(filters)

        params = {
            'since': since,
            'until': until,
            'filters': filters
        }

        return self._stream_helper(self.get(self._url('/events'),
                                            params=params, stream=True),
                                   decode=decode)

    @check_resource
    def execute(self, container, cmd, detach=False, stdout=True, stderr=True,
                stream=False, tty=False):
        warnings.warn(
            'Client.execute is being deprecated. Please use exec_create & '
            'exec_start instead', DeprecationWarning
        )
        create_res = self.exec_create(
            container, cmd, stdout, stderr, tty
        )

        return self.exec_start(create_res, detach, tty, stream)

    def exec_create(self, container, cmd, stdout=True, stderr=True, tty=False,
                    privileged=False):
        if utils.compare_version('1.15', self._version) < 0:
            raise errors.InvalidVersion('Exec is not supported in API < 1.15')
        if privileged and utils.compare_version('1.19', self._version) < 0:
            raise errors.InvalidVersion(
                'Privileged exec is not supported in API < 1.19'
            )
        if isinstance(container, dict):
            container = container.get('Id')
        if isinstance(cmd, six.string_types):
            cmd = shlex.split(str(cmd))

        data = {
            'Container': container,
            'User': '',
            'Privileged': privileged,
            'Tty': tty,
            'AttachStdin': False,
            'AttachStdout': stdout,
            'AttachStderr': stderr,
            'Cmd': cmd
        }

        url = self._url('/containers/{0}/exec'.format(container))
        res = self._post_json(url, data=data)
        return self._result(res, True)

    def exec_inspect(self, exec_id):
        if utils.compare_version('1.15', self._version) < 0:
            raise errors.InvalidVersion('Exec is not supported in API < 1.15')
        if isinstance(exec_id, dict):
            exec_id = exec_id.get('Id')
        res = self._get(self._url("/exec/{0}/json".format(exec_id)))
        return self._result(res, True)

    def exec_resize(self, exec_id, height=None, width=None):
        if utils.compare_version('1.15', self._version) < 0:
            raise errors.InvalidVersion('Exec is not supported in API < 1.15')
        if isinstance(exec_id, dict):
            exec_id = exec_id.get('Id')

        params = {'h': height, 'w': width}
        url = self._url("/exec/{0}/resize".format(exec_id))
        res = self._post(url, params=params)
        self._raise_for_status(res)

    def exec_start(self, exec_id, detach=False, tty=False, stream=False):
        if utils.compare_version('1.15', self._version) < 0:
            raise errors.InvalidVersion('Exec is not supported in API < 1.15')
        if isinstance(exec_id, dict):
            exec_id = exec_id.get('Id')

        data = {
            'Tty': tty,
            'Detach': detach
        }

        res = self._post_json(self._url('/exec/{0}/start'.format(exec_id)),
                              data=data, stream=stream)
        self._raise_for_status(res)
        if stream:
            return self._multiplexed_response_stream_helper(res)
        elif six.PY3:
            return bytes().join(
                [x for x in self._multiplexed_buffer_helper(res)]
            )
        else:
            return str().join(
                [x for x in self._multiplexed_buffer_helper(res)]
            )

    @check_resource
    def export(self, container):
        if isinstance(container, dict):
            container = container.get('Id')
        res = self._get(self._url("/containers/{0}/export".format(container)),
                        stream=True)
        self._raise_for_status(res)
        return res.raw

    @check_resource
    def get_image(self, image):
        res = self._get(self._url("/images/{0}/get".format(image)),
                        stream=True)
        self._raise_for_status(res)
        return res.raw

    @check_resource
    def history(self, image):
        res = self._get(self._url("/images/{0}/history".format(image)))
        return self._result(res, True)

    def images(self, name=None, quiet=False, all=False, viz=False,
               filters=None):
        if viz:
            if utils.compare_version('1.7', self._version) >= 0:
                raise Exception('Viz output is not supported in API >= 1.7!')
            return self._result(self._get(self._url("images/viz")))
        params = {
            'filter': name,
            'only_ids': 1 if quiet else 0,
            'all': 1 if all else 0,
        }
        if filters:
            params['filters'] = utils.convert_filters(filters)
        res = self._result(self._get(self._url("/images/json"), params=params),
                           True)
        if quiet:
            return [x['Id'] for x in res]
        return res

    def import_image(self, src=None, repository=None, tag=None, image=None):
        if src:
            if isinstance(src, six.string_types):
                try:
                    result = self.import_image_from_file(
                        src, repository=repository, tag=tag)
                except IOError:
                    result = self.import_image_from_url(
                        src, repository=repository, tag=tag)
            else:
                result = self.import_image_from_data(
                    src, repository=repository, tag=tag)
        elif image:
            result = self.import_image_from_image(
                image, repository=repository, tag=tag)
        else:
            raise Exception("Must specify a src or image")

        return result

    def import_image_from_data(self, data, repository=None, tag=None):
        u = self._url("/images/create")
        params = {
            'fromSrc': '-',
            'repo': repository,
            'tag': tag
        }
        headers = {
            'Content-Type': 'application/tar',
        }
        return self._result(
            self._post(u, data=data, params=params, headers=headers))

    def import_image_from_file(self, filename, repository=None, tag=None):
        u = self._url("/images/create")
        params = {
            'fromSrc': '-',
            'repo': repository,
            'tag': tag
        }
        headers = {
            'Content-Type': 'application/tar',
        }
        with open(filename, 'rb') as f:
            return self._result(
                self._post(u, data=f, params=params, headers=headers,
                           timeout=None))

    def import_image_from_stream(self, stream, repository=None, tag=None):
        u = self._url("/images/create")
        params = {
            'fromSrc': '-',
            'repo': repository,
            'tag': tag
        }
        headers = {
            'Content-Type': 'application/tar',
            'Transfer-Encoding': 'chunked',
        }
        return self._result(
            self._post(u, data=stream, params=params, headers=headers))

    def import_image_from_url(self, url, repository=None, tag=None):
        u = self._url("/images/create")
        params = {
            'fromSrc': url,
            'repo': repository,
            'tag': tag
        }
        return self._result(
            self._post(u, data=None, params=params))

    def import_image_from_image(self, image, repository=None, tag=None):
        u = self._url("/images/create")
        params = {
            'fromImage': image,
            'repo': repository,
            'tag': tag
        }
        return self._result(
            self._post(u, data=None, params=params))

    def info(self):
        return self._result(self._get(self._url("/info")),
                            True)

    @check_resource
    def insert(self, image, url, path):
        if utils.compare_version('1.12', self._version) >= 0:
            raise errors.DeprecatedMethod(
                'insert is not available for API version >=1.12'
            )
        api_url = self._url("/images/{0}/insert".format(image))
        params = {
            'url': url,
            'path': path
        }
        return self._result(self._post(api_url, params=params))

    @check_resource
    def inspect_container(self, container):
        if isinstance(container, dict):
            container = container.get('Id')
        return self._result(
            self._get(self._url("/containers/{0}/json".format(container))),
            True)

    @check_resource
    def inspect_image(self, image):
        if isinstance(image, dict):
            image = image.get('Id')
        return self._result(
            self._get(self._url("/images/{0}/json".format(image))),
            True
        )

    @check_resource
    def kill(self, container, signal=None):
        if isinstance(container, dict):
            container = container.get('Id')
        url = self._url("/containers/{0}/kill".format(container))
        params = {}
        if signal is not None:
            params['signal'] = signal
        res = self._post(url, params=params)

        self._raise_for_status(res)

    def load_image(self, data):
        res = self._post(self._url("/images/load"), data=data)
        self._raise_for_status(res)

    def login(self, username, password=None, email=None, registry=None,
              reauth=False, insecure_registry=False, dockercfg_path=None):
        # If we don't have any auth data so far, try reloading the config file
        # one more time in case anything showed up in there.
        # If dockercfg_path is passed check to see if the config file exists,
        # if so load that config.
        if dockercfg_path and os.path.exists(dockercfg_path):
            self._auth_configs = auth.load_config(dockercfg_path)
        elif not self._auth_configs:
            self._auth_configs = auth.load_config()

        registry = registry or auth.INDEX_URL

        authcfg = auth.resolve_authconfig(self._auth_configs, registry)
        # If we found an existing auth config for this registry and username
        # combination, we can return it immediately unless reauth is requested.
        if authcfg and authcfg.get('username', None) == username \
                and not reauth:
            return authcfg

        req_data = {
            'username': username,
            'password': password,
            'email': email,
            'serveraddress': registry,
        }

        response = self._post_json(self._url('/auth'), data=req_data)
        if response.status_code == 200:
            self._auth_configs[registry] = req_data
        return self._result(response, json=True)

    @check_resource
    def logs(self, container, stdout=True, stderr=True, stream=False,
             timestamps=False, tail='all'):
        if isinstance(container, dict):
            container = container.get('Id')
        if utils.compare_version('1.11', self._version) >= 0:
            params = {'stderr': stderr and 1 or 0,
                      'stdout': stdout and 1 or 0,
                      'timestamps': timestamps and 1 or 0,
                      'follow': stream and 1 or 0,
                      }
            if utils.compare_version('1.13', self._version) >= 0:
                if tail != 'all' and (not isinstance(tail, int) or tail <= 0):
                    tail = 'all'
                params['tail'] = tail
            url = self._url("/containers/{0}/logs".format(container))
            res = self._get(url, params=params, stream=stream)
            if stream:
                return self._multiplexed_response_stream_helper(res)
            elif six.PY3:
                return bytes().join(
                    [x for x in self._multiplexed_buffer_helper(res)]
                )
            else:
                return str().join(
                    [x for x in self._multiplexed_buffer_helper(res)]
                )
        return self.attach(
            container,
            stdout=stdout,
            stderr=stderr,
            stream=stream,
            logs=True
        )

    @check_resource
    def pause(self, container):
        if isinstance(container, dict):
            container = container.get('Id')
        url = self._url('/containers/{0}/pause'.format(container))
        res = self._post(url)
        self._raise_for_status(res)

    def ping(self):
        return self._result(self._get(self._url('/_ping')))

    @check_resource
    def port(self, container, private_port):
        if isinstance(container, dict):
            container = container.get('Id')
        res = self._get(self._url("/containers/{0}/json".format(container)))
        self._raise_for_status(res)
        json_ = res.json()
        s_port = str(private_port)
        h_ports = None

        # Port settings is None when the container is running with
        # network_mode=host.
        port_settings = json_.get('NetworkSettings', {}).get('Ports')
        if port_settings is None:
            return None

        h_ports = port_settings.get(s_port + '/udp')
        if h_ports is None:
            h_ports = port_settings.get(s_port + '/tcp')

        return h_ports

    def pull(self, repository, tag=None, stream=False,
             insecure_registry=False, auth_config=None):
        if not tag:
            repository, tag = utils.parse_repository_tag(repository)
        registry, repo_name = auth.resolve_repository_name(
            repository, insecure=insecure_registry
        )
        if repo_name.count(":") == 1:
            repository, tag = repository.rsplit(":", 1)

        params = {
            'tag': tag,
            'fromImage': repository
        }
        headers = {}

        if utils.compare_version('1.5', self._version) >= 0:
            # If we don't have any auth data so far, try reloading the config
            # file one more time in case anything showed up in there.
            if auth_config is None:
                if not self._auth_configs:
                    self._auth_configs = auth.load_config()
                authcfg = auth.resolve_authconfig(self._auth_configs, registry)
                # Do not fail here if no authentication exists for this
                # specific registry as we can have a readonly pull. Just
                # put the header if we can.
                if authcfg:
                    # auth_config needs to be a dict in the format used by
                    # auth.py username , password, serveraddress, email
                    headers['X-Registry-Auth'] = auth.encode_header(
                        authcfg
                    )
            else:
                headers['X-Registry-Auth'] = auth.encode_header(auth_config)

        response = self._post(
            self._url('/images/create'), params=params, headers=headers,
            stream=stream, timeout=None
        )

        self._raise_for_status(response)

        if stream:
            return self._stream_helper(response)

        return self._result(response)

    def push(self, repository, tag=None, stream=False,
             insecure_registry=False):
        if not tag:
            repository, tag = utils.parse_repository_tag(repository)
        registry, repo_name = auth.resolve_repository_name(
            repository, insecure=insecure_registry
        )
        u = self._url("/images/{0}/push".format(repository))
        params = {
            'tag': tag
        }
        headers = {}

        if utils.compare_version('1.5', self._version) >= 0:
            # If we don't have any auth data so far, try reloading the config
            # file one more time in case anything showed up in there.
            if not self._auth_configs:
                self._auth_configs = auth.load_config()
            authcfg = auth.resolve_authconfig(self._auth_configs, registry)

            # Do not fail here if no authentication exists for this specific
            # registry as we can have a readonly pull. Just put the header if
            # we can.
            if authcfg:
                headers['X-Registry-Auth'] = auth.encode_header(authcfg)

        response = self._post_json(
            u, None, headers=headers, stream=stream, params=params
        )

        self._raise_for_status(response)

        if stream:
            return self._stream_helper(response)

        return self._result(response)

    @check_resource
    def remove_container(self, container, v=False, link=False, force=False):
        if isinstance(container, dict):
            container = container.get('Id')
        params = {'v': v, 'link': link, 'force': force}
        res = self._delete(self._url("/containers/" + container),
                           params=params)
        self._raise_for_status(res)

    @check_resource
    def remove_image(self, image, force=False, noprune=False):
        if isinstance(image, dict):
            image = image.get('Id')
        params = {'force': force, 'noprune': noprune}
        res = self._delete(self._url("/images/" + image), params=params)
        self._raise_for_status(res)

    @check_resource
    def rename(self, container, name):
        if utils.compare_version('1.17', self._version) < 0:
            raise errors.InvalidVersion(
                'rename was only introduced in API version 1.17'
            )
        if isinstance(container, dict):
            container = container.get('Id')
        url = self._url("/containers/{0}/rename".format(container))
        params = {'name': name}
        res = self._post(url, params=params)
        self._raise_for_status(res)

    @check_resource
    def resize(self, container, height, width):
        if isinstance(container, dict):
            container = container.get('Id')

        params = {'h': height, 'w': width}
        url = self._url("/containers/{0}/resize".format(container))
        res = self._post(url, params=params)
        self._raise_for_status(res)

    @check_resource
    def restart(self, container, timeout=10):
        if isinstance(container, dict):
            container = container.get('Id')
        params = {'t': timeout}
        url = self._url("/containers/{0}/restart".format(container))
        res = self._post(url, params=params)
        self._raise_for_status(res)

    def search(self, term):
        return self._result(self._get(self._url("/images/search"),
                                      params={'term': term}),
                            True)

    @check_resource
    def start(self, container, binds=None, port_bindings=None, lxc_conf=None,
              publish_all_ports=False, links=None, privileged=False,
              dns=None, dns_search=None, volumes_from=None, network_mode=None,
              restart_policy=None, cap_add=None, cap_drop=None, devices=None,
              extra_hosts=None, read_only=None, pid_mode=None, ipc_mode=None,
              security_opt=None, ulimits=None):

        if utils.compare_version('1.10', self._version) < 0:
            if dns is not None:
                raise errors.InvalidVersion(
                    'dns is only supported for API version >= 1.10'
                )
            if volumes_from is not None:
                raise errors.InvalidVersion(
                    'volumes_from is only supported for API version >= 1.10'
                )

        if utils.compare_version('1.15', self._version) < 0:
            if security_opt is not None:
                raise errors.InvalidVersion(
                    'security_opt is only supported for API version >= 1.15'
                )
            if ipc_mode:
                raise errors.InvalidVersion(
                    'ipc_mode is only supported for API version >= 1.15'
                )

        if utils.compare_version('1.17', self._version) < 0:
            if read_only is not None:
                raise errors.InvalidVersion(
                    'read_only is only supported for API version >= 1.17'
                )
            if pid_mode is not None:
                raise errors.InvalidVersion(
                    'pid_mode is only supported for API version >= 1.17'
                )

        if utils.compare_version('1.18', self._version) < 0:
            if ulimits is not None:
                raise errors.InvalidVersion(
                    'ulimits is only supported for API version >= 1.18'
                )

        start_config = utils.create_host_config(
            binds=binds, port_bindings=port_bindings, lxc_conf=lxc_conf,
            publish_all_ports=publish_all_ports, links=links, dns=dns,
            privileged=privileged, dns_search=dns_search, cap_add=cap_add,
            cap_drop=cap_drop, volumes_from=volumes_from, devices=devices,
            network_mode=network_mode, restart_policy=restart_policy,
            extra_hosts=extra_hosts, read_only=read_only, pid_mode=pid_mode,
            ipc_mode=ipc_mode, security_opt=security_opt, ulimits=ulimits
        )

        if isinstance(container, dict):
            container = container.get('Id')

        url = self._url("/containers/{0}/start".format(container))
        if not start_config:
            start_config = None
        elif utils.compare_version('1.15', self._version) > 0:
            warnings.warn(
                'Passing host config parameters in start() is deprecated. '
                'Please use host_config in create_container instead!',
                DeprecationWarning
            )
        res = self._post_json(url, data=start_config)
        self._raise_for_status(res)

    @check_resource
    def stats(self, container, decode=None):
        if utils.compare_version('1.17', self._version) < 0:
            raise errors.InvalidVersion(
                'Stats retrieval is not supported in API < 1.17!')

        if isinstance(container, dict):
            container = container.get('Id')
        url = self._url("/containers/{0}/stats".format(container))
        return self._stream_helper(self._get(url, stream=True), decode=decode)

    @check_resource
    def stop(self, container, timeout=10):
        if isinstance(container, dict):
            container = container.get('Id')
        params = {'t': timeout}
        url = self._url("/containers/{0}/stop".format(container))

        res = self._post(url, params=params,
                         timeout=(timeout + self.timeout))
        self._raise_for_status(res)

    @check_resource
    def tag(self, image, repository, tag=None, force=False):
        params = {
            'tag': tag,
            'repo': repository,
            'force': 1 if force else 0
        }
        url = self._url("/images/{0}/tag".format(image))
        res = self._post(url, params=params)
        self._raise_for_status(res)
        return res.status_code == 201

    @check_resource
    def top(self, container):
        if isinstance(container, dict):
            container = container.get('Id')
        u = self._url("/containers/{0}/top".format(container))
        return self._result(self._get(u), True)

    def version(self, api_version=True):
        url = self._url("/version", versioned_api=api_version)
        return self._result(self._get(url), json=True)

    @check_resource
    def unpause(self, container):
        if isinstance(container, dict):
            container = container.get('Id')
        url = self._url('/containers/{0}/unpause'.format(container))
        res = self._post(url)
        self._raise_for_status(res)

    @check_resource
    def wait(self, container, timeout=None):
        if isinstance(container, dict):
            container = container.get('Id')
        url = self._url("/containers/{0}/wait".format(container))
        res = self._post(url, timeout=timeout)
        self._raise_for_status(res)
        json_ = res.json()
        if 'StatusCode' in json_:
            return json_['StatusCode']
        return -1


class AutoVersionClient(Client):
    def __init__(self, *args, **kwargs):
        if 'version' in kwargs and kwargs['version']:
            raise errors.DockerException(
                'Can not specify version for AutoVersionClient'
            )
        kwargs['version'] = 'auto'
        super(AutoVersionClient, self).__init__(*args, **kwargs)<|MERGE_RESOLUTION|>--- conflicted
+++ resolved
@@ -306,14 +306,9 @@
 
     def build(self, path=None, tag=None, quiet=False, fileobj=None,
               nocache=False, rm=False, stream=False, timeout=None,
-<<<<<<< HEAD
-              custom_context=False, encoding=None, pull=True,
+              custom_context=False, encoding=None, pull=False,
               forcerm=False, dockerfile=None, container_limits=None,
               decode=False):
-=======
-              custom_context=False, encoding=None, pull=False,
-              forcerm=False, dockerfile=None, container_limits=None):
->>>>>>> 739d8758
         remote = context = headers = None
         container_limits = container_limits or {}
         if path is None and fileobj is None:
@@ -358,11 +353,8 @@
                 'dockerfile was only introduced in API version 1.17'
             )
 
-        # Docker server 1.6 only supports values 1 and 0 for pull
-        # parameter. This was later fixed to support a wider range of
-        # values, including true / false.
-        # See also https://github.com/docker/docker/issues/13631
-        pull = 1 if pull else 0
+        if utils.compare_version('1.19', self._version) < 0:
+            pull = 1 if pull else 0
 
         u = self._url('/build')
         params = {
