<<<<<<< HEAD
version = "2.5.0-dev"
=======
version = "2.5.0"
>>>>>>> 8d14709c
version_info = tuple([int(d) for d in version.split("-")[0].split(".")])<|MERGE_RESOLUTION|>--- conflicted
+++ resolved
@@ -1,6 +1,2 @@
-<<<<<<< HEAD
-version = "2.5.0-dev"
-=======
 version = "2.5.0"
->>>>>>> 8d14709c
 version_info = tuple([int(d) for d in version.split("-")[0].split(".")])