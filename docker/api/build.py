import json
import logging
import os
import random

from .. import auth
from .. import constants
from .. import errors
from .. import utils


log = logging.getLogger(__name__)


class BuildApiMixin(object):
    def build(self, path=None, tag=None, quiet=False, fileobj=None,
              nocache=False, rm=False, timeout=None,
              custom_context=False, encoding=None, pull=False,
              forcerm=False, dockerfile=None, container_limits=None,
              decode=False, buildargs=None, gzip=False, shmsize=None,
              labels=None, cache_from=None, target=None, network_mode=None,
              squash=None, extra_hosts=None, platform=None, isolation=None):
        """
        Similar to the ``docker build`` command. Either ``path`` or ``fileobj``
        needs to be set. ``path`` can be a local path (to a directory
        containing a Dockerfile) or a remote URL. ``fileobj`` must be a
        readable file-like object to a Dockerfile.

        If you have a tar file for the Docker build context (including a
        Dockerfile) already, pass a readable file-like object to ``fileobj``
        and also pass ``custom_context=True``. If the stream is compressed
        also, set ``encoding`` to the correct value (e.g ``gzip``).

        Example:
            >>> from io import BytesIO
            >>> from docker import APIClient
            >>> dockerfile = '''
            ... # Shared Volume
            ... FROM busybox:buildroot-2014.02
            ... VOLUME /data
            ... CMD ["/bin/sh"]
            ... '''
            >>> f = BytesIO(dockerfile.encode('utf-8'))
            >>> cli = APIClient(base_url='tcp://127.0.0.1:2375')
            >>> response = [line for line in cli.build(
            ...     fileobj=f, rm=True, tag='yourname/volume'
            ... )]
            >>> response
            ['{"stream":" ---\\u003e a9eb17255234\\n"}',
             '{"stream":"Step 1 : VOLUME /data\\n"}',
             '{"stream":" ---\\u003e Running in abdc1e6896c6\\n"}',
             '{"stream":" ---\\u003e 713bca62012e\\n"}',
             '{"stream":"Removing intermediate container abdc1e6896c6\\n"}',
             '{"stream":"Step 2 : CMD [\\"/bin/sh\\"]\\n"}',
             '{"stream":" ---\\u003e Running in dba30f2a1a7e\\n"}',
             '{"stream":" ---\\u003e 032b8b2855fc\\n"}',
             '{"stream":"Removing intermediate container dba30f2a1a7e\\n"}',
             '{"stream":"Successfully built 032b8b2855fc\\n"}']

        Args:
            path (str): Path to the directory containing the Dockerfile
            fileobj: A file object to use as the Dockerfile. (Or a file-like
                object)
            tag (str): A tag to add to the final image
            quiet (bool): Whether to return the status
            nocache (bool): Don't use the cache when set to ``True``
            rm (bool): Remove intermediate containers. The ``docker build``
                command now defaults to ``--rm=true``, but we have kept the old
                default of `False` to preserve backward compatibility
            timeout (int): HTTP timeout
            custom_context (bool): Optional if using ``fileobj``
            encoding (str): The encoding for a stream. Set to ``gzip`` for
                compressing
            pull (bool): Downloads any updates to the FROM image in Dockerfiles
            forcerm (bool): Always remove intermediate containers, even after
                unsuccessful builds
            dockerfile (str): path within the build context to the Dockerfile
            buildargs (dict): A dictionary of build arguments
            container_limits (dict): A dictionary of limits applied to each
                container created by the build process. Valid keys:

                - memory (int): set memory limit for build
                - memswap (int): Total memory (memory + swap), -1 to disable
                    swap
                - cpushares (int): CPU shares (relative weight)
                - cpusetcpus (str): CPUs in which to allow execution, e.g.,
                    ``"0-3"``, ``"0,1"``
            decode (bool): If set to ``True``, the returned stream will be
                decoded into dicts on the fly. Default ``False``
            shmsize (int): Size of `/dev/shm` in bytes. The size must be
                greater than 0. If omitted the system uses 64MB
            labels (dict): A dictionary of labels to set on the image
            cache_from (:py:class:`list`): A list of images used for build
                cache resolution
            target (str): Name of the build-stage to build in a multi-stage
                Dockerfile
            network_mode (str): networking mode for the run commands during
                build
            squash (bool): Squash the resulting images layers into a
                single layer.
            extra_hosts (dict): Extra hosts to add to /etc/hosts in building
                containers, as a mapping of hostname to IP address.
            platform (str): Platform in the format ``os[/arch[/variant]]``
            isolation (str): Isolation technology used during build.
                Default: `None`.

        Returns:
            A generator for the build output.

        Raises:
            :py:class:`docker.errors.APIError`
                If the server returns an error.
            ``TypeError``
                If neither ``path`` nor ``fileobj`` is specified.
        """
        remote = context = None
        headers = {}
        container_limits = container_limits or {}
        if path is None and fileobj is None:
            raise TypeError("Either path or fileobj needs to be provided.")
        if gzip and encoding is not None:
            raise errors.DockerException(
                'Can not use custom encoding if gzip is enabled'
            )

        for key in container_limits.keys():
            if key not in constants.CONTAINER_LIMITS_KEYS:
                raise errors.DockerException(
                    'Invalid container_limits key {0}'.format(key)
                )

        if custom_context:
            if not fileobj:
                raise TypeError("You must specify fileobj with custom_context")
            context = fileobj
        elif fileobj is not None:
            context = utils.mkbuildcontext(fileobj)
        elif path.startswith(('http://', 'https://',
                              'git://', 'github.com/', 'git@')):
            remote = path
        elif not os.path.isdir(path):
            raise TypeError("You must specify a directory to build in path")
        else:
            dockerignore = os.path.join(path, '.dockerignore')
            exclude = None
            if os.path.exists(dockerignore):
                with open(dockerignore, 'r') as f:
                    exclude = list(filter(
                        lambda x: x != '' and x[0] != '#',
                        [l.strip() for l in f.read().splitlines()]
                    ))
            dockerfile = process_dockerfile(dockerfile, path)
            context = utils.tar(
                path, exclude=exclude, dockerfile=dockerfile, gzip=gzip
            )
            encoding = 'gzip' if gzip else encoding

        u = self._url('/build')
        params = {
            't': tag,
            'remote': remote,
            'q': quiet,
            'nocache': nocache,
            'rm': rm,
            'forcerm': forcerm,
            'pull': pull,
            'dockerfile': dockerfile,
        }
        params.update(container_limits)

        if buildargs:
            params.update({'buildargs': json.dumps(buildargs)})

        if shmsize:
            if utils.version_gte(self._version, '1.22'):
                params.update({'shmsize': shmsize})
            else:
                raise errors.InvalidVersion(
                    'shmsize was only introduced in API version 1.22'
                )

        if labels:
            if utils.version_gte(self._version, '1.23'):
                params.update({'labels': json.dumps(labels)})
            else:
                raise errors.InvalidVersion(
                    'labels was only introduced in API version 1.23'
                )

        if cache_from:
            if utils.version_gte(self._version, '1.25'):
                params.update({'cachefrom': json.dumps(cache_from)})
            else:
                raise errors.InvalidVersion(
                    'cache_from was only introduced in API version 1.25'
                )

        if target:
            if utils.version_gte(self._version, '1.29'):
                params.update({'target': target})
            else:
                raise errors.InvalidVersion(
                    'target was only introduced in API version 1.29'
                )

        if network_mode:
            if utils.version_gte(self._version, '1.25'):
                params.update({'networkmode': network_mode})
            else:
                raise errors.InvalidVersion(
                    'network_mode was only introduced in API version 1.25'
                )

        if squash:
            if utils.version_gte(self._version, '1.25'):
                params.update({'squash': squash})
            else:
                raise errors.InvalidVersion(
                    'squash was only introduced in API version 1.25'
                )

        if extra_hosts is not None:
            if utils.version_lt(self._version, '1.27'):
                raise errors.InvalidVersion(
                    'extra_hosts was only introduced in API version 1.27'
                )

            if isinstance(extra_hosts, dict):
                extra_hosts = utils.format_extra_hosts(extra_hosts)
            params.update({'extrahosts': extra_hosts})

        if platform is not None:
            if utils.version_lt(self._version, '1.32'):
                raise errors.InvalidVersion(
                    'platform was only introduced in API version 1.32'
                )
            params['platform'] = platform

        if isolation is not None:
            if utils.version_lt(self._version, '1.24'):
                raise errors.InvalidVersion(
                    'isolation was only introduced in API version 1.24'
                )
            params['isolation'] = isolation

        if context is not None:
            headers = {'Content-Type': 'application/tar'}
            if encoding:
                headers['Content-Encoding'] = encoding

        self._set_auth_headers(headers)

        response = self._post(
            u,
            data=context,
            params=params,
            headers=headers,
            stream=True,
            timeout=timeout,
        )

        if context is not None and not custom_context:
            context.close()

        return self._stream_helper(response, decode=decode)

    def _set_auth_headers(self, headers):
        log.debug('Looking for auth config')

        # If we don't have any auth data so far, try reloading the config
        # file one more time in case anything showed up in there.
        if not self._auth_configs:
            log.debug("No auth config in memory - loading from filesystem")
            self._auth_configs = auth.load_config()

        # Send the full auth configuration (if any exists), since the build
        # could use any (or all) of the registries.
        if self._auth_configs:
            auth_data = {}
            if self._auth_configs.get('credsStore'):
                # Using a credentials store, we need to retrieve the
                # credentials for each registry listed in the config.json file
                # Matches CLI behavior: https://github.com/docker/docker/blob/
                # 67b85f9d26f1b0b2b240f2d794748fac0f45243c/cliconfig/
                # credentials/native_store.go#L68-L83
                for registry in self._auth_configs.get('auths', {}).keys():
                    auth_data[registry] = auth.resolve_authconfig(
                        self._auth_configs, registry
                    )
            else:
                auth_data = self._auth_configs.get('auths', {}).copy()
                # See https://github.com/docker/docker-py/issues/1683
                if auth.INDEX_NAME in auth_data:
                    auth_data[auth.INDEX_URL] = auth_data[auth.INDEX_NAME]

            log.debug(
                'Sending auth config ({0})'.format(
                    ', '.join(repr(k) for k in auth_data.keys())
                )
            )

            headers['X-Registry-Config'] = auth.encode_header(
                auth_data
            )
        else:
            log.debug('No auth config found')

<<<<<<< HEAD

def process_dockerfile(dockerfile, path):
    if not dockerfile:
        return (None, None)

    abs_dockerfile = dockerfile
    if not os.path.isabs(dockerfile):
        abs_dockerfile = os.path.join(path, dockerfile)

    if (os.path.splitdrive(path)[0] != os.path.splitdrive(abs_dockerfile)[0] or
            os.path.relpath(abs_dockerfile, path).startswith('..')):
        # Dockerfile not in context - read data to insert into tar later
        with open(abs_dockerfile, 'r') as df:
            return (
                '.dockerfile.{0:x}'.format(random.getrandbits(160)),
                df.read()
            )

    # Dockerfile is inside the context - return path relative to context root
    return (os.path.relpath(abs_dockerfile, path), None)
=======
    @utils.minimum_version('1.31')
    def prune_build(self):
        """
        Delete builder cache

        Returns:
            (dict): A dict containing
            the amount of disk space reclaimed in bytes.

        Raises:
            :py:class:`docker.errors.APIError`
                If the server returns an error.
        """
        url = self._url("/build/prune")
        return self._result(self._post(url), True)
>>>>>>> ab21746d
<|MERGE_RESOLUTION|>--- conflicted
+++ resolved
@@ -305,7 +305,22 @@
         else:
             log.debug('No auth config found')
 
-<<<<<<< HEAD
+    @utils.minimum_version('1.31')
+    def prune_build(self):
+        """
+        Delete builder cache
+
+        Returns:
+            (dict): A dict containing
+            the amount of disk space reclaimed in bytes.
+
+        Raises:
+            :py:class:`docker.errors.APIError`
+                If the server returns an error.
+        """
+        url = self._url("/build/prune")
+        return self._result(self._post(url), True)
+
 
 def process_dockerfile(dockerfile, path):
     if not dockerfile:
@@ -325,21 +340,4 @@
             )
 
     # Dockerfile is inside the context - return path relative to context root
-    return (os.path.relpath(abs_dockerfile, path), None)
-=======
-    @utils.minimum_version('1.31')
-    def prune_build(self):
-        """
-        Delete builder cache
-
-        Returns:
-            (dict): A dict containing
-            the amount of disk space reclaimed in bytes.
-
-        Raises:
-            :py:class:`docker.errors.APIError`
-                If the server returns an error.
-        """
-        url = self._url("/build/prune")
-        return self._result(self._post(url), True)
->>>>>>> ab21746d
+    return (os.path.relpath(abs_dockerfile, path), None)