--- conflicted
+++ resolved
@@ -258,13 +258,10 @@
     get_fake_search,
     '{1}/{0}/images/json'.format(CURRENT_VERSION, prefix):
     get_fake_images,
-<<<<<<< HEAD
-=======
     '{1}/{0}/images/test_image/history'.format(CURRENT_VERSION, prefix):
     get_fake_image_history,
     '{1}/{0}/images/create'.format(CURRENT_VERSION, prefix):
     post_fake_import_image,
->>>>>>> 6c282083
     '{1}/{0}/containers/json'.format(CURRENT_VERSION, prefix):
     get_fake_containers,
     '{1}/{0}/containers/3cc2351ab11b/start'.format(CURRENT_VERSION, prefix):
