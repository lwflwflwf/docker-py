--- conflicted
+++ resolved
@@ -214,7 +214,6 @@
 
     def test_login(self):
         self.client.login('sakuya', 'izayoi')
-<<<<<<< HEAD
         args = fake_request.call_args
         assert args[0][0] == 'POST'
         assert args[0][1] == url_prefix + 'auth'
@@ -222,15 +221,6 @@
             'username': 'sakuya', 'password': 'izayoi'
         }
         assert args[1]['headers'] == {'Content-Type': 'application/json'}
-=======
-        fake_request.assert_called_with(
-            'POST', url_prefix + 'auth',
-            data=json.dumps({'username': 'sakuya', 'password': 'izayoi'}),
-            timeout=DEFAULT_TIMEOUT_SECONDS,
-            headers={'Content-Type': 'application/json'}
-        )
->>>>>>> c9ee0222
-
         assert self.client._auth_configs['auths'] == {
             'docker.io': {
                 'email': None,
